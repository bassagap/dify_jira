# Jira RAG Integration

This project provides integration between Jira and Dify RAG (Retrieval-Augmented Generation) system, allowing you to ingest Jira issues and JSON files into a Dify knowledge base.

## Features

- Ingest issues directly from Jira
- Ingest issues from JSON files
- Support for both single JSON file and batch processing
- Flexible command-line interface
- Comprehensive logging

## Prerequisites

- Python 3.7+
- Jira account with API access
- Dify account with API access

## Installation

1. Clone the repository:
```bash
git clone <repository-url>
cd <repository-name>
```

2. Install dependencies:
```bash
pip install -r requirements.txt
```

<<<<<<< HEAD
2. Run the Dify setup script:
   ```bash
   ./setup-dify.sh
   ```
   This script will:
   - Check for required tools (git, Docker, Docker Compose)
   - Initialize git repository if needed
   - Set up the Dify submodule from https://github.com/langgenius/dify.git
   - Configure the environment
   - Start the Dify Docker containers
   - Start the jira-api Docker container
   - Open Dify in your browser at http://localhost/install
=======
3. Create a `.env` file in the project root with the following variables:
```env
JIRA_SERVER_URL=https://your-jira-server.com
JIRA_EMAIL=your-email@example.com
JIRA_API_TOKEN=your-api-token
DIFY_DATASET_API_KEY=your-dify-api-key
DIFY_BASE_URL=http://localhost/v1  # or your Dify server URL
```
>>>>>>> d1060ca0

## Usage

The script provides three main ways to ingest data:

### 1. Ingest from Jira

To ingest issues directly from Jira:
```bash
python example.py --jira --project QAREF
```

Options:
- `--project`: Specify the Jira project key (default: QAREF)

<<<<<<< HEAD
   To get your credentials:
   - **Jira API Token**(for jira access): 
     1. Go to https://id.atlassian.com/manage-profile/security/api-tokens
     2. Click "Create API token"
     3. Give it a name and copy the token
   
   - **Dify dataset API Key**(for data upload):
     1. Log in to your Dify dashboard
     2. Go to API Keys section in the Knowledge Base field
     3. Create a new API key or use an existing one
=======
### 2. Ingest All JSON Files
>>>>>>> d1060ca0

To ingest all JSON files from the dataset directory:
```bash
python example.py --all-json
```

### 3. Ingest Specific JSON File

To ingest a specific JSON file:
```bash
python example.py --json full_quidditch_jira_issues.json
```

Additional Options:
- `--dataset-dir`: Specify a different dataset directory (default: 'jira_rag/dataset')

## JSON File Format

The JSON files should follow this structure:
```json
[
  {
    "id": "issue-id",
    "key": "PROJECT-123",
    "fields": {
      "summary": "Issue summary",
      "description": "Issue description",
      "issuetype": {
        "name": "Story"
      },
      "status": {
        "name": "To Do"
      },
      "project": {
        "key": "PROJECT",
        "name": "Project Name"
      },
      "created": "2023-01-01T00:00:00",
      "updated": "2023-01-01T00:00:00"
    }
  }
]
```

## Project Structure

```
.
├── jira_rag/
│   ├── __init__.py
│   ├── jira_client.py
│   └── dify_integration.py
├── dataset/
│   └── *.json
├── example.py
├── requirements.txt
└── README.md
```

## Logging

The script provides detailed logging of its operations. Logs include:
- Environment variable loading status
- Jira connection status
- File ingestion progress
- Success/failure of operations

## Error Handling

The script includes comprehensive error handling for:
- Missing environment variables
- Invalid JSON files
- Jira connection issues
- Dify API errors

## Contributing

1. Fork the repository
2. Create your feature branch
3. Commit your changes
4. Push to the branch
5. Create a new Pull Request

## License

[Your chosen license]
<|MERGE_RESOLUTION|>--- conflicted
+++ resolved
@@ -24,12 +24,6 @@
 cd <repository-name>
 ```
 
-2. Install dependencies:
-```bash
-pip install -r requirements.txt
-```
-
-<<<<<<< HEAD
 2. Run the Dify setup script:
    ```bash
    ./setup-dify.sh
@@ -39,57 +33,50 @@
    - Initialize git repository if needed
    - Set up the Dify submodule from https://github.com/langgenius/dify.git
    - Configure the environment
-   - Start the Dify Docker containers
-   - Start the jira-api Docker container
+   - Start the Docker containers
    - Open Dify in your browser at http://localhost/install
-=======
-3. Create a `.env` file in the project root with the following variables:
-```env
-JIRA_SERVER_URL=https://your-jira-server.com
-JIRA_EMAIL=your-email@example.com
-JIRA_API_TOKEN=your-api-token
-DIFY_DATASET_API_KEY=your-dify-api-key
-DIFY_BASE_URL=http://localhost/v1  # or your Dify server URL
-```
->>>>>>> d1060ca0
 
-## Usage
+3. Complete Dify Installation:
+   - When the browser opens, follow the Dify installation wizard
+   - Create your admin account
+   - Note down your API keys from the Dify dashboard
 
-The script provides three main ways to ingest data:
+### 2. Environment Configuration
 
-### 1. Ingest from Jira
+1. Edit `.env.example` file and fill in your credentials:
 
-To ingest issues directly from Jira:
-```bash
-python example.py --jira --project QAREF
-```
+   ```env
+   # Jira credentials
+   JIRA_SERVER_URL=https://your-domain.atlassian.net   
+   JIRA_EMAIL=your-email@example.com 
+   JIRA_API_TOKEN=your-api-token 
 
-Options:
-- `--project`: Specify the Jira project key (default: QAREF)
+   # Dify credentials
+   DIFY_DATASET_API_KEY=your-dify-api-key                      
+   DIFY_BASE_URL=https://api.dify.ai/v1         # Optional, defaults to this value
+   ```
 
-<<<<<<< HEAD
    To get your credentials:
-   - **Jira API Token**(for jira access): 
+   - **Jira API Token**: 
      1. Go to https://id.atlassian.com/manage-profile/security/api-tokens
      2. Click "Create API token"
      3. Give it a name and copy the token
    
-   - **Dify dataset API Key**(for data upload):
+   - **Dify API Key**:
      1. Log in to your Dify dashboard
-     2. Go to API Keys section in the Knowledge Base field
+     2. Go to API Keys section
      3. Create a new API key or use an existing one
-=======
-### 2. Ingest All JSON Files
->>>>>>> d1060ca0
 
-To ingest all JSON files from the dataset directory:
-```bash
-python example.py --all-json
-```
 
-### 3. Ingest Specific JSON File
+2. Copy the existing `.env.example` file to create your `.env` file:
+   ```bash
+   cp .env.example .env
+   ```
 
-To ingest a specific JSON file:
+
+### 3. Running the Example
+
+Run the example script:
 ```bash
 python example.py --json full_quidditch_jira_issues.json
 ```
